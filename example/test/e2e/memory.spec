var _ = require('underscore');

// In your test suite, use this code to include the test library.
// var sgpt = require('sg-protractor-tools');

// Using the local version of the code from this project.
var sgpt = require('../../../');

/**
 * Note: Do not run both test cases simultaneously, as even after page reload memory consumption might be influenced
 * from previous pages. This might falsify the results.
 * Best results will be revealed when running this test suite in ddescribe and only one test case (iit)
 */
describe('Demomstrate the memory measuring tool', function () {
    var webDriver = browser.driver;

    // Get the messager object to display current test execution status inside the browser
    var msg = sgpt.messager.msg;

    // Set to a high value to avoid timeout by Protractor for this it test.
    var itTimeout = 1000000;

<<<<<<< HEAD
    var basicTestOptions = {
        initialPostGcSleep: 5000,
=======
    var testOptions = {
        initialPostGcSleep: 500,
>>>>>>> 8284b7aa
        finalPostTestSleep: 1500,
        finalPostGcSleep: 500,
        writeLogFile: true,
<<<<<<< HEAD
        writeCsvFile: true
    };

    it('should increase the memory consumption'/* when recreating leaking directive multiple times*/, function () {
        var iterations = 250;
=======
        writeCsvFile: true,
        generateGraph: true,
        graphWidth: 1000,
        graphHeight: 500,
        preTestInitFunction: function() {
            clickAdd();
        },
        postTestCompleteFunction: undefined
    };

    var clickAdd = function() {
        element(by.css('#m_1')).click();
    }

    var clickRemove= function() {
        element(by.css('#m_2')).click();
    }

    it('should keep the memory consumption consistant', function () {
        var iterations = 2;
>>>>>>> 8284b7aa
        //Set A Baseline for memory consumption
        browser.sleep(1000);

        // Override default settings if you want to
        var testOptions = _.defaults(basicTestOptions, {});

        var that = this;
        var leakProduceButton = element(by.css('#leakProducer'));

        browser.get('#/memoryTest', 30000).then(function () {
            sgpt.memory.runTestFunction(that, iterations, function (i) {
                if (i % 10 === 0) {
                    // Every ten iterations update the label
                    msg(browser, 'Button click iteration ' + i, undefined, 0);
                }
                leakProduceButton.click();
            }, testOptions);
        });

    }, itTimeout);

    xit('should not increase the memory consumption'/* when recreating non-leaking directive multiple times*/, function () {
        var iterations = 250;
        //Set A Baseline for memory consumption
        browser.sleep(1000);

        // Override default settings if you want to
        var testOptions = _.defaults(basicTestOptions, {});

        var that = this;
        var nonLeakingProduceButton = element(by.css('#m_1'));

        browser.get('#/memoryTest', 30000).then(function () {
            sgpt.memory.runTestFunction(that, iterations, function (i) {
                if (i % 10 === 0) {
                    // Every ten iterations update the label
                    msg(browser, 'Button click iteration ' + i, undefined, 0);
                }
                nonLeakingProduceButton.click();
            }, testOptions);
        });

    }, itTimeout);
});<|MERGE_RESOLUTION|>--- conflicted
+++ resolved
@@ -20,23 +20,12 @@
     // Set to a high value to avoid timeout by Protractor for this it test.
     var itTimeout = 1000000;
 
-<<<<<<< HEAD
     var basicTestOptions = {
         initialPostGcSleep: 5000,
-=======
-    var testOptions = {
-        initialPostGcSleep: 500,
->>>>>>> 8284b7aa
+
         finalPostTestSleep: 1500,
         finalPostGcSleep: 500,
         writeLogFile: true,
-<<<<<<< HEAD
-        writeCsvFile: true
-    };
-
-    it('should increase the memory consumption'/* when recreating leaking directive multiple times*/, function () {
-        var iterations = 250;
-=======
         writeCsvFile: true,
         generateGraph: true,
         graphWidth: 1000,
@@ -55,9 +44,8 @@
         element(by.css('#m_2')).click();
     }
 
-    it('should keep the memory consumption consistant', function () {
-        var iterations = 2;
->>>>>>> 8284b7aa
+    it('should increase the memory consumption'/* when recreating leaking directive multiple times*/, function () {
+        var iterations = 250;
         //Set A Baseline for memory consumption
         browser.sleep(1000);
 
