--- conflicted
+++ resolved
@@ -21,14 +21,9 @@
    // Do something in here that can take a long time.
 }, 1000000);
 ```
-
-<<<<<<< HEAD
 Note that the timeout value (set to 1000000 in the test above) is ignored when the test is invoked with iit(). Workaround for this is to use xit() on all the other tests with a ddescribe()
 
-Memory utils may be used to generate `*.txt` log files and `*.csv` data files. A graph of the memory usage of your app is also generated during the test.
-=======
 Memory utils may be used to generate `*.txt` log files and `*.csv` data files. A graph of the memory usage of your app is also generated during the test (`.png`). The generated files all use the same naming convention: `M_test-case-name_timestamp.txt/csv/png`, e.g. `M_should-leak_2015-04-01T00-00-00-000Z.csv`
->>>>>>> b405e100
 The following two graphs showcase the memory usage of the two example test cases available at [`example/test/e2e/memory.spec`](../example/test/e2e/memory.spec)
 
 ![Memory Increase due to leak](images/increase.png)
@@ -54,9 +49,7 @@
     postTestCompleteFunction: undefined,
     generateGraph: true,
     graphWidth: 800,
-    graphHeight: 600,
-    preTestInitFunction: undefined,
-    postTestCompleteFunction: undefined
+    graphHeight: 600
 }
 ```
 
@@ -70,8 +63,6 @@
 * `generateGraph`: Enable/disable generating memory results graph to a PNG file.
 * `graphWidth`: Set graph width.
 * `graphHeight`: Set graph height.
-* `preTestInitFunction`: Optional function, can be passed to the test to be invoked after the initial garbage collection, but before memory measurement is started. This would normally be used to set a baseline in memory consumption. A normal use case would be an iteration of the function that is being tested, or any other memory-intensive initialization that will happen as part of your test, but shouldn't be recorded as part of the test.
-* `postTestCompleteFunction`: Optional function, can be passed to the test to be invoked before final memory measurement is invoked.
 
 Example usage:
 
@@ -106,6 +97,7 @@
 {
     writeLogFile: true,
     writeCsvFile: true,
+    generateGraph: true
 }
 ```
 
@@ -149,11 +141,6 @@
 * `writeLogFile`: Enable/disable writing memory results to a log file.
 * `writeCsvFile`: Enable/disable writing memory results to a CSV file.
 * `generateGraph`: Enable/disable generating memory results graph to a PNG file.
-<<<<<<< HEAD
-=======
-* `preTestInitFunction`: Optional function, can be passed to the test to be invoked after the initial garbage collection, but before memory measurement is started. This would normally be used to set a baseline in memory consumption. A normal use case would be an iteration of the function that is being tested, or any other memory-intensive initialization that will happen as part of your test, but shouldn't be recorded as part of the test.
-* `postTestCompleteFunction`: Optional function, can be passed to the test to be invoked before final memory measurement is invoked.
->>>>>>> b405e100
 
 The `graphData` parameter is an array of 2 objects for storing the memory results.
 
